#!/usr/bin/env python3
# -*- coding: utf-8 -*-

import app_definition
import i3ipc
import argparse
import yaml
import yamale
import munch
import os
from collections import defaultdict
from functools import partial
import daemon


def color(text, fgcolor=None, bgcolor=None):
    """return text formatted with foreground and background
    color tags. does not add foreground tag if fgcolor is None.
    same for bgcolor.

    :param text: string to be colored
    :type text: str
    :param fgcolor: foreground color
    :type fgcolor: str or None
    :param bgcolor: background color
    :type bgcolor: str or None
    :returns: color tagged text
    :rtype: str
    """
    fg_tag = "foreground='{}'".format(fgcolor) \
        if fgcolor else ""
    bg_tag = "background='{}'".format(bgcolor) \
        if bgcolor else ""
    return "<span {fg} {bg}>{text}</span>".format(
        fg=fg_tag, bg=bg_tag, text=text,
    )


class ValidationError(Exception):
    """exception for invalid data"""
    pass


class App:

    """Application class to extend :class`i3ipc.i3ipc.Con`."""

    def __init__(self, con, settings):
        """
        :type con: :class:`i3ipc.i3ipc.Con`
        """
        assert isinstance(con, i3ipc.i3ipc.Con), \
            "con must be an instance of :class:`i3ipc.i3ipc.Con`"
        self.settings = settings
        self._con = con

    def __getattr__(self, attr):
        """delegate to the underlying :class`i3ipc.i3ipc.Con`'s
        attributes.
        """
        # `app.class_` returns `app.window_class` and
        # `app.instance_` returns `app.window_instance`
        # to make writing app definitions easier
        attr = 'window_class' if attr == 'class_' else attr
        attr = 'window_instance' if attr == 'instance_' else attr
        return getattr(self._con, attr)

    @property
    def glyph(self):
        """get a small string representation for the app.
        try to get it from the user-customized module
        :module:`app_definition`. in case of exceptions,
        simply return the `undefined` glyph.
        if `debug` is true, break the program for everything other
        than an AttributeError (since that can be caused by the config
        file not having an entry for an glyph class name referenced by
        the module :module:`app_definition`)

        :return: repr for the app
        :rtype: str
        """
        try:
            glyph = app_definition.get_glyph(self, self.settings.glyphs)
            if glyph is not None:
                return glyph
        except Exception as e:
            if self.settings.debug is True:
                raise e

        return self.settings.glyphs.get('undefined')


    def __str__(self):
        """return a string repr of the application, formatted
        according to user settings
        """
        color_group = self.settings.apps.focused if self.focused \
            else self.settings.apps.unfocused
        return color(self.glyph, color_group.fg, color_group.bg)


class Settings:

    """class for user configuration."""

    SCHEMA_FILE = "./settings.yaml"

    def __init__(self, _file):
        """
        :param _file: file to read settins from
        :type _file: str
        """
        self._file = _file
        self.read_settings_file()
        self._create_sensible_attrs()

    @classmethod
    def validate_settings_file(cls, _file):
        """validate the structure of  the settings file. raise
        :class:`ValidationError` if found invalid.

        :param _file: settings file to validate
        :type file: str
        :raises: :class:`ValidationError`
        """
        schema = yamale.make_schema(cls.SCHEMA_FILE)
        try:
            data = yamale.make_data(_file)
            yamale.validate(schema, data)
        except (OSError, ValueError) as e:
            raise ValidationError(e)

    def read_settings_file(self):
        """parse the settings file and populate user settings.
        raise :class:`ValidationError` if found invalid.
        """
        with open(self._file) as fp:
            contents = yaml.load(fp)
        munched_dict = munch.munchify(contents)
        self.__dict__.update(**munched_dict)

    def _create_sensible_attrs(self):
        """mofify object's attrs to more sensible data strucutres"""

        # create separators from settings
        self.parts.separator = color(
            self.parts.separator.str,
            self.parts.separator.fg,
            self.parts.separator.bg,
        )
        self.apps.separator = color(
            self.apps.separator.str,
            self.apps.separator.fg,
            self.apps.separator.bg,
        )
        # unmunch glyphs
        self.glyphs = self.glyphs.__dict__


class Workspace:

    """Workspace class based on top of
    :class:`i3ipc.i3ipc.WorkspaceReply`.
    """

    def __init__(self, reply, settings, i3):
        """
        :param settings: user settings
        :type settings: :class:`Settings`
        :param reply: i3 workspace reply to use for name, num, etc
        :type reply: :class:`i3ipc.i3ipc.WorkspaceReply`
        """
        self._reply = reply
        self.settings = settings
        self.i3 = i3
        self.apps = []

    def __str__(self):
        """return a string representation to be printed on workspace
        buttons.
        """
        num = str(self.num)
        apps_str = self.settings.apps.separator.join(
            str(app) for app in self.apps
        )
        return self.settings.parts.separator.join(
            filter(bool, [num, apps_str])
        )

    def __getattr__(self, attr):
        """delegate to the underlying
        :class`i3ipc.i3ipc.WorkspaceReply`'s.
        """
        return getattr(self._reply, attr)

    def output(self):
        """print workspace to bar."""
        # workspace names have to be wrapped in double quotes
        # single quotes don't work, for some reason
        self.i3.command('rename workspace "{old}" to "{new}"'.format(
            old=self.name, new=str(self)
        ))


class Tree:

    """Class for  i3 tree."""

    def __init__(self, i3, settings):
        """
        :param i3: TODO
        :param settings: TODO
        """
        super().__init__()

        self.i3 = i3
        self.settings = settings
        self.workspaces = self.get_workspaces()

    def get_apps(self):
        """get mapping of workspace numbers: apps under workspace.

        :returns: mapping of workspace number: apps
        :rtype: defaultdict
        """
        apps = [App(app, self.settings) for app in self.i3.get_tree().leaves()]
        ws_app_mapping = defaultdict(list)
        for app in apps:
            ws_app_mapping[app.workspace().num].append(app)
        return ws_app_mapping

    def get_workspaces(self):
        """get a list of workspaces in the tree initialized with
        their apps.

        :returns: list of initialized workspaces
        :rtype: list
        """
        workspaces = [
            Workspace(ws_reply, self.settings, self.i3)
            for ws_reply in self.i3.get_workspaces()
        ]
        workspace_apps = self.get_apps()
        for workspace in workspaces:
            workspace.apps = workspace_apps[workspace.num]
        return workspaces

    def output(self):
        """print tree to bar."""
        for workspace in self.workspaces:
            workspace.output()


def parse_args():
    """parse command line arguments."""
    parser = argparse.ArgumentParser()
    group = parser.add_mutually_exclusive_group()
    group.add_argument("-c", "--config-file", default="settings.yaml")
    group.add_argument("-l", "--list-apps", action="store_true")
    return parser.parse_args()


def rename_everything(i3, event, settings):
    """i3 callback - rename all workspaces for any event."""
    tree = Tree(i3, settings)
    tree.output()


<<<<<<< HEAD
def list_applications(i3):
    """print the details of all running applications. helpful when
    writing app definitions."""
=======
def list_applications():
    i3 = i3ipc.Connection()
>>>>>>> 6ccffe29
    for window in i3.get_tree().leaves():
        print(
            "name: {:80}\nclass: {}\ninstance: {}".format(
                window.name, window.window_class, window.window_instance
        ))
        print('---')


<<<<<<< HEAD
def run(i3, args):
    """run the i3 event loop."""
=======
def run(args):
    i3 = i3ipc.Connection()
>>>>>>> 6ccffe29
    settings = Settings(args.config_file)
    rename_everything(i3, None, settings)

    event_handler = partial(rename_everything, settings=settings)
    i3.on('workspace::focus', event_handler)
    i3.on('window::focus', event_handler)
    i3.on('window::move', event_handler)
    i3.on('window::title', event_handler)
    i3.on('window::close', event_handler)
    i3.main()


def main():
    args = parse_args()
    if args.list_apps:
        list_applications()
    else:
        with daemon.DaemonContext(working_directory=os.getcwd()):
            run(args)


if __name__ == "__main__":
    main()<|MERGE_RESOLUTION|>--- conflicted
+++ resolved
@@ -266,14 +266,10 @@
     tree.output()
 
 
-<<<<<<< HEAD
-def list_applications(i3):
+def list_applications():
     """print the details of all running applications. helpful when
     writing app definitions."""
-=======
-def list_applications():
     i3 = i3ipc.Connection()
->>>>>>> 6ccffe29
     for window in i3.get_tree().leaves():
         print(
             "name: {:80}\nclass: {}\ninstance: {}".format(
@@ -282,13 +278,9 @@
         print('---')
 
 
-<<<<<<< HEAD
-def run(i3, args):
+def run(args):
     """run the i3 event loop."""
-=======
-def run(args):
     i3 = i3ipc.Connection()
->>>>>>> 6ccffe29
     settings = Settings(args.config_file)
     rename_everything(i3, None, settings)
 
