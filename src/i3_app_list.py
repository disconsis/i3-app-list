--- conflicted
+++ resolved
@@ -436,10 +436,7 @@
     else:
         with daemon.DaemonContext(
                 working_directory=os.path.dirname(os.path.abspath(__file__))):
-<<<<<<< HEAD
-=======
             setup_logging()
->>>>>>> 43aa60e5
             run(args)
 
 
